--- conflicted
+++ resolved
@@ -15,63 +15,19 @@
 package analytics
 
 import (
-<<<<<<< HEAD
 	"github.com/apigee/istio-mixer-adapter/apigee/auth"
 	"istio.io/istio/mixer/pkg/adapter"
-=======
-	"bytes"
-	"encoding/json"
-	"fmt"
-	"net/http"
-	"path"
-	"time"
-
-	"github.com/apigee/istio-mixer-adapter/apigee/auth"
->>>>>>> b6978e7c
 )
 
-type AnalyticsProvider interface {
+// A Provider is how we interact with some Apigee analytics backend.
+type Provider interface {
 	Start(env adapter.Env)
 	Stop()
 	SendRecords(auth *auth.Context, records []Record) error
 }
 
-<<<<<<< HEAD
 // TODO(robbrit): Allow setting the backend based on a flag or config setting.
 var provider = &apigeeBackend{}
-=======
-// todo: select best APIProduct based on path, otherwise arbitrary
-func SendRecords(auth *auth.Context, records []Record) error {
-	if auth == nil || len(records) == 0 {
-		return nil
-	}
-	if auth.Organization() == "" || auth.Environment() == "" {
-		return fmt.Errorf("organization and environment are required in auth: %v", auth)
-	}
-
-	for i := range records {
-		records[i].RecordType = axRecordType
-
-		// populate from auth context
-		records[i].DeveloperEmail = auth.DeveloperEmail
-		records[i].DeveloperApp = auth.Application
-		records[i].AccessToken = auth.AccessToken
-		records[i].ClientID = auth.ClientID
-
-		if len(auth.APIProducts) > 0 {
-			records[i].APIProduct = auth.APIProducts[0]
-		}
-	}
-
-	axURL := auth.ApigeeBase()
-	axURL.Path = path.Join(axURL.Path, fmt.Sprintf(axPath, auth.Organization(), auth.Environment()))
-
-	request := Request{
-		Organization: auth.Organization(),
-		Environment:  auth.Environment(),
-		Records:      records,
-	}
->>>>>>> b6978e7c
 
 // Start starts the main analytics provider.
 func Start(env adapter.Env) {
