--- conflicted
+++ resolved
@@ -15,122 +15,28 @@
 package analytics
 
 import (
+	"time"
+
 	"github.com/apigee/istio-mixer-adapter/apigee/auth"
 	"istio.io/istio/mixer/pkg/adapter"
 )
 
-<<<<<<< HEAD
-// A Provider is how we interact with some Apigee analytics backend.
-type Provider interface {
+// A Manager is how we interact with some Apigee analytics backend.
+type Manager interface {
 	Start(env adapter.Env)
-	Stop()
+	Close()
 	SendRecords(auth *auth.Context, records []Record) error
 }
 
-// TODO(robbrit): Allow setting the backend based on a flag or config setting.
-var provider = &apigeeBackend{}
-
-// Start starts the main analytics provider.
-func Start(env adapter.Env) {
-	provider.Start(env)
+// NewManager constructs a new analytics Manager. Call Close when you are done.
+func NewManager(env adapter.Env) Manager {
+	// TODO(robbrit): Allow setting the backend based on a flag or config setting.
+	m := &apigeeBackend{}
+	m.Start(env)
+	return m
 }
-
-// Stop stops the main analytics provider.
-func Stop() {
-	provider.Stop()
-}
-
-// SendRecords sends analytics records to the backend server.
-func SendRecords(auth *auth.Context, records []Record) error {
-	return provider.SendRecords(auth, records)
-=======
-const (
-	axPath       = "/axpublisher/organization/%s/environment/%s"
-	axRecordType = "APIAnalytics"
-)
 
 // TimeToUnix converts a time to a UNIX timestamp in milliseconds.
 func TimeToUnix(t time.Time) int64 {
 	return t.UnixNano() / (int64(time.Millisecond) / int64(time.Nanosecond))
-}
-
-// SendRecords sends a set of analytics records to the server.
-func SendRecords(auth *auth.Context, records []Record) error {
-	// todo: select best APIProduct based on path, otherwise arbitrary
-	if auth == nil || len(records) == 0 {
-		return nil
-	}
-	if auth.Organization() == "" || auth.Environment() == "" {
-		return fmt.Errorf("organization and environment are required in auth: %v", auth)
-	}
-
-	for i := range records {
-		records[i].RecordType = axRecordType
-
-		// populate from auth context
-		records[i].DeveloperEmail = auth.DeveloperEmail
-		records[i].DeveloperApp = auth.Application
-		records[i].AccessToken = auth.AccessToken
-		records[i].ClientID = auth.ClientID
-
-		if len(auth.APIProducts) > 0 {
-			records[i].APIProduct = auth.APIProducts[0]
-		}
-	}
-
-	axURL := auth.ApigeeBase()
-	axURL.Path = path.Join(axURL.Path, fmt.Sprintf(axPath, auth.Organization(), auth.Environment()))
-
-	request := request{
-		Organization: auth.Organization(),
-		Environment:  auth.Environment(),
-		Records:      records,
-	}
-
-	body := new(bytes.Buffer)
-	json.NewEncoder(body).Encode(request)
-
-	req, err := http.NewRequest(http.MethodPost, axURL.String(), body)
-	if err != nil {
-		return err
-	}
-
-	req.SetBasicAuth(auth.Key(), auth.Secret())
-	req.Header.Set("Content-Type", "application/json")
-	req.Header.Set("Accept", "application/json")
-
-	auth.Log().Infof("Sending to (%s): %s", axURL.String(), body)
-
-	client := http.DefaultClient
-	resp, err := client.Do(req)
-	if err != nil {
-		return err
-	}
-	defer resp.Body.Close()
-
-	buf := bytes.NewBuffer(make([]byte, 0, resp.ContentLength))
-	_, err = buf.ReadFrom(resp.Body)
-	respBody := buf.Bytes()
-
-	switch resp.StatusCode {
-	case 200:
-		auth.Log().Infof("analytics accepted: %v", string(respBody))
-		return nil
-	default:
-		var errorResponse errorResponse
-		if err = json.Unmarshal(respBody, &errorResponse); err != nil {
-			auth.Log().Infof("analytics unmarshal error: %d, body: %v", resp.StatusCode, string(respBody))
-			return err
-		}
-		auth.Log().Errorf("analytics not sent. reason: %s, code: %s\n",
-			errorResponse.Reason, errorResponse.ErrorCode)
-		return fmt.Errorf("analytics not sent. reason: %s, code: %s",
-			errorResponse.Reason, errorResponse.ErrorCode)
-	}
-}
-
-type errorResponse struct {
-	ErrorCode string `json:"errorCode"`
-	Reason    string `json:"reason"`
->>>>>>> 6ba7f7df
 }