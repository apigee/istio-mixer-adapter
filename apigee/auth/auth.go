--- conflicted
+++ resolved
@@ -14,14 +14,9 @@
 // will periodically refresh JWT credentials. Call Close() when done.
 func NewManager(env adapter.Env) *Manager {
 	jwtMan := newJWTManager()
-<<<<<<< HEAD
-	v := newVerifier(jwtMan)
-	am := &Manager{
-=======
 	// TODO(robbrit): allow options to be configurable.
 	v := newVerifier(jwtMan, keyVerifierOpts{})
-	am := &AuthManager{
->>>>>>> b6978e7c
+	am := &Manager{
 		env:      env,
 		jwtMan:   jwtMan,
 		verifier: v,
